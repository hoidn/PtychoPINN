--- conflicted
+++ resolved
@@ -2,10 +2,7 @@
 
 def init(nphotons):
     from ptycho.params import cfg
-<<<<<<< HEAD
-=======
     from ptycho.params import cfg
->>>>>>> 1fdc23cb
     cfg['positions.provided'] = False
     cfg['data_source'] = 'lines'
     cfg['set_phi'] = False
@@ -28,19 +25,6 @@
 
     cfg['nphotons'] = nphotons
 
-<<<<<<< HEAD
-def plot_results(stitched_obj, YY_ground_truth, d):
-    import matplotlib.pyplot as plt
-    import numpy as np
-
-    fig, axs = plt.subplots(1, 1, figsize=(5, 5))
-
-    # reconstructed amplitude images
-    img1 = axs.imshow(np.absolute(stitched_obj)[0], cmap='jet', interpolation='none')
-    axs.set_title(f'Reconstructed amplitude - FRC50: {d["frc50"][0]:.2f}')
-
-    fig.colorbar(img1, ax=axs)
-=======
 def execute():
     from ptycho.evaluation import save_metrics, trim
     from ptycho.tf_helper import pad
@@ -67,46 +51,26 @@
 
     # print(p.cfg)
     stitched_obj, YY_ground_truth = train.stitched_obj, train.YY_ground_truth
->>>>>>> 1fdc23cb
 
-def execute(nphotons, reload_modules=False):
-    from ptycho.tf_helper import pad
-    from ptycho.evaluation import save_metrics, trim
-    from ptycho.params import cfg
-    cfg['nphotons'] = nphotons
+    from ptycho.train_pinn import train as train_pinn, eval as eval_pinn
 
-<<<<<<< HEAD
-    cfg['data_source'] = 'lines'
-    cfg['offset'] = 4
-    cfg['max_position_jitter'] = 10
-    cfg['output_prefix'] = 'lines2'
-=======
     d = save_metrics(stitched_obj, YY_ground_truth, label='PINN,NLL,overlaps')
     #d0 = d
->>>>>>> 1fdc23cb
 
-    cfg['gridsize'] = 2
-    cfg['n_filters_scale'] = 2
-    cfg['object.big'] = True
-    cfg['intensity_scale.trainable'] = True
+    import matplotlib.pyplot as plt
+    import numpy as np
 
-    from ptycho import train
-    if reload_modules:
-        reload(train.generate_data)
-        reload(train.train_pinn.model)
-        reload(train.train_pinn)
-        reload(train)
+    fig, axs = plt.subplots(2, 2, figsize=(10, 10))
 
-    stitched_obj, YY_ground_truth = train.stitched_obj, train.YY_ground_truth
+    # reconstructed amplitude images
+    img1 = axs[0, 0].imshow(np.absolute(stitched_obj)[0], cmap='jet', interpolation='none')
+    axs[0, 0].set_title('Reconstructed amplitude')
 
-<<<<<<< HEAD
-    from ptycho.train_pinn import train as train_pinn, eval as eval_pinn
-    from ptycho import misc
+    # reconstructed phase images
+    axs[0, 1].imshow(np.angle(stitched_obj)[0], cmap='jet')
+    fig.colorbar(img1, ax=axs[0, 1])
+    axs[0, 1].set_title('Reconstructed phase')
 
-    plot_results(stitched_obj, YY_ground_truth, train.d)
-    # Corrected the indentation and scope of the return statement
-    return train.d, YY_ground_truth, stitched_obj, train.train_output
-=======
     # ground truth amplitude images
     img = axs[1, 0].imshow(np.absolute(YY_ground_truth), interpolation='none', cmap='jet')
     axs[1, 0].set_title('Ground truth amplitude')
@@ -117,7 +81,6 @@
     fig.colorbar(img, ax=axs[1, 1])
     # Corrected the indentation and scope of the return statement
     return d, YY_ground_truth, stitched_obj
->>>>>>> 1fdc23cb
 
 def parse_arguments():
     parser = argparse.ArgumentParser(description='Ptychographic reconstruction script.')
@@ -129,133 +92,4 @@
     nphotons = parse_arguments()
     init(nphotons)
 
-<<<<<<< HEAD
-    d, YY_ground_truth, stitched_obj = execute(nphotons)
-
-from importlib import reload
-def run_experiment_with_photons(photons_list):
-    print("DEBUG: Starting run_experiment_with_photons")
-    results = {}
-    first_iteration = True
-    for nphotons in photons_list:
-        init(nphotons)
-        print("DEBUG: nphotons set to", nphotons, "in run_experiment_with_photons")
-        if  first_iteration:
-            d, YY_ground_truth, stitched_obj, train_output = execute(nphotons, reload_modules=False)
-        else:
-            d, YY_ground_truth, stitched_obj, train_output = execute(nphotons, reload_modules=True)
-        first_iteration = False
-        results[nphotons] = {'d': d, 'YY_ground_truth': YY_ground_truth, 'stitched_obj': stitched_obj, 'train_output': train_output}
-    return results
-import os
-import dill
-import pandas as pd
-import numpy as np
-from matplotlib.image import imread
-
-def has_amp_recon(subdir):
-    return os.path.exists(os.path.join(subdir, 'amp_recon.png'))
-
-def load_recent_experiment_data(directory, N):
-    subdirs = [os.path.join(directory, d) for d in os.listdir(directory) if is_valid_run(os.path.join(directory, d)) and has_amp_recon(os.path.join(directory, d))]
-    print(subdirs)
-    recent_subdirs = subdirs[:N]
-    subdirs.sort(key=lambda x: os.path.getmtime(x), reverse=True)
-
-    data = {}
-    for subdir in recent_subdirs:
-        params_path = os.path.join(subdir, 'params.dill')
-        metrics_path = os.path.join(subdir, 'metrics.csv')
-
-        with open(params_path, 'rb') as f:
-            params = dill.load(f)
-        metrics = pd.read_csv(metrics_path)
-
-        nphotons = (np.log10(params['nphotons']))
-        print('NPOHOT {}'.format(nphotons))
-        #if nphotons not in data or os.path.getmtime(params_path) > os.path.getmtime(os.path.join(data[nphotons]['dir'], 'params.dill')):
-        amp_recon_path = os.path.join(subdir, 'amp_recon.png')
-        amp_recon = imread(amp_recon_path)
-        data[nphotons] = {'params': params, 'metrics': metrics, 'amp_recon': amp_recon, 'dir': subdir}
-
-    return {k: {'params': v['params'], 'metrics': v['metrics']} for k, v in data.items()}
-def is_valid_run(subdir):
-    return os.path.exists(os.path.join(subdir, 'params.dill'))
-import matplotlib.pyplot as plt
-
-def generate_and_save_heatmap(experiment_entry, ax=None, photon_dose=None):
-    if ax is None:
-        fig, ax = plt.subplots()
-    stitched_obj = experiment_entry['stitched_obj'][0, :, :, 0]
-    metrics = experiment_entry['d']
-    frc50 = metrics.get('frc50', [None])[0]
-    psnr = metrics.get('psnr', [None])[0]
-
-    ax.imshow(np.abs(stitched_obj), cmap='jet', interpolation='nearest')
-    title = f'FRC50: {frc50:.2f}\nPSNR: {psnr:.2f}'
-    if photon_dose is not None:
-        title = f'Photons: {photon_dose:.0e}\n' + title
-    ax.set_title(title)
-    ax.axis('off')
-
-def generate_2x2_heatmap_plots(res, layout=(1, 4), filename='heatmap_plots.png', axs=None,
-                               fig = None):
-#    fig, axs = plt.subplots(layout[0], layout[1], figsize=(12, 4*layout[0]))
-#    axs = axs.flatten()
-    for i, (photon_dose, experiment_entry) in enumerate(res.items()):
-        generate_and_save_heatmap(experiment_entry, axs[i], photon_dose)
-    plt.tight_layout()
-    plt.savefig(filename)
-    if axs is None:
-        plt.tight_layout()
-        plt.savefig(filename)
-        #plt.close(fig)
-
-def plot_heatmap_from_experiment(res, nphot, index):
-    import matplotlib.pyplot as plt
-    c = res[nphot]['train_output']['dataset']
-    plt.imshow(np.log10(c.X[index][:, :, 0]), cmap='viridis', interpolation='nearest')
-    #plt.imshow(np.log10(.5 + c.X[index][:, :, 0]), cmap='viridis', interpolation='nearest')
-    plt.title(f'{nphot:.0e} photons', fontsize = 10)
-    plt.savefig(f'heatmap_photon_dose_{nphot:.0e}_index_{index}.png')
-    #plt.show()
-def plot_heatmaps_for_all_photons(res, index):
-    for nphot in res.keys():
-        plot_heatmap_from_experiment(res, nphot, index)
-    fig, axs = plt.subplots(layout[0], layout[1], figsize=(12, 3*layout[0]))
-
-def generate_2x2_heatmap_plots_using_function(res, index, layout=(1, 4), filename='heatmap_plots_2x2.png', border_color='black', border_width=2, axs=None):
-    a, b = layout
-    #fig, axs = plt.subplots(1, b, figsize=(24, 3))
-    #fig, axs = plt.subplots(layout[0], layout[1], figsize=(12, 3*layout[0])) if axs is None else (None, axs)
-    axs = axs.flatten()
-    photon_doses = list(res.keys())[: b]  # Select the first 4 photon doses for the 2x2 grid
-    for i, nphot in enumerate(photon_doses):
-        ax = axs[i]
-        c = res[nphot]['train_output']['dataset']
-        heatmap = ax.imshow(np.log10(c.X[index][:, :, 0]), cmap='viridis', interpolation='nearest')
-        for spine in ax.spines.values():
-            spine.set_edgecolor(border_color)
-            spine.set_linewidth(border_width)
-        #ax.imshow(np.log10(.5 + c.X[index][:, :, 0]), cmap='viridis', interpolation='nearest')
-        #ax.set_title(f'{nphot:.0e} photons', fontsize=16)
-        ax.axis('off')
-    plt.tight_layout()
-    plt.savefig(filename)
-    if axs is None:
-        plt.tight_layout()
-        plt.savefig(filename)
-        #plt.show()
-
-def stack_and_display_horizontal_plots(res, index, layout = (1, 4), figsize = (24, 8)):
-    from matplotlib import pyplot as plt
-    a, b = layout
-    fig, axs = plt.subplots(2, b, figsize= figsize)
-    generate_2x2_heatmap_plots(res, layout= layout, axs=axs[0])
-    generate_2x2_heatmap_plots_using_function(res, index, layout= layout, axs=axs[1], border_color='black', border_width=2)
-    plt.tight_layout()
-    fig.savefig(f'stacked_dose_progression_index_{index}.png')
-    plt.show()
-=======
-    d, YY_ground_truth, stitched_obj = execute()
->>>>>>> 1fdc23cb
+    d, YY_ground_truth, stitched_obj = execute()