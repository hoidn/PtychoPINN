"""Generic loader for datasets with non-rectangular scan point patterns."""

import numpy as np
import tensorflow as tf
from typing import Callable

from .params import params, get
from .autotest.debug import debug
from . import diffsim as datasets
from . import tf_helper as hh
from .raw_data import RawData

class PtychoDataset:
    @debug
    def __init__(self, train_data, test_data):
        self.train_data = train_data
        self.test_data = test_data

class PtychoDataContainer:
    """
    A class to contain ptycho data attributes for easy access and manipulation.
    """
    @debug
    def __init__(self, X, Y_I, Y_phi, norm_Y_I, YY_full, coords_nominal, coords_true, nn_indices, global_offsets, local_offsets, probeGuess):
        self.X = X
        self.Y_I = Y_I
        self.Y_phi = Y_phi
        self.norm_Y_I = norm_Y_I
        self.YY_full = YY_full
        self.coords_nominal = coords_nominal
        self.coords = coords_nominal
        self.coords_true = coords_true
        self.nn_indices = nn_indices
        self.global_offsets = global_offsets
        self.local_offsets = local_offsets
        self.probe = probeGuess

        from .tf_helper import combine_complex
        self.Y = combine_complex(Y_I, Y_phi)

    @debug
    def __repr__(self):
        repr_str = '<PtychoDataContainer'
        for attr_name in ['X', 'Y_I', 'Y_phi', 'norm_Y_I', 'YY_full', 'coords_nominal', 'coords_true', 'nn_indices', 'global_offsets', 'local_offsets', 'probe']:
            attr = getattr(self, attr_name)
            if attr is not None:
                if isinstance(attr, np.ndarray):
                    if np.iscomplexobj(attr):
                        repr_str += f' {attr_name}={attr.shape} mean_amplitude={np.mean(np.abs(attr)):.3f}'
                    else:
                        repr_str += f' {attr_name}={attr.shape} mean={attr.mean():.3f}'
                else:
                    repr_str += f' {attr_name}={attr.shape}'
        repr_str += '>'
        return repr_str

    @staticmethod
    @debug
    def from_raw_data_without_pc(xcoords, ycoords, diff3d, probeGuess, scan_index, objectGuess=None, N=None, K=7, nsamples=1):
        """
        Static method constructor that composes a call to RawData.from_coords_without_pc() and loader.load,
        then initializes attributes.

        Args:
            xcoords (np.ndarray): x coordinates of the scan points.
            ycoords (np.ndarray): y coordinates of the scan points.
            diff3d (np.ndarray): diffraction patterns.
            probeGuess (np.ndarray): initial guess of the probe function.
            scan_index (np.ndarray): array indicating the scan index for each diffraction pattern.
            objectGuess (np.ndarray, optional): initial guess of the object. Defaults to None.
            N (int, optional): The size of the image. Defaults to None.
            K (int, optional): The number of nearest neighbors. Defaults to 7.
            nsamples (int, optional): The number of samples. Defaults to 1.

        Returns:
            PtychoDataContainer: An instance of the PtychoDataContainer class.
        """
        from . import params as cfg
        if N is None:
            N = cfg.get('N')
        train_raw = RawData.from_coords_without_pc(xcoords, ycoords, diff3d, probeGuess, scan_index, objectGuess)
        
        dset_train = train_raw.generate_grouped_data(N, K=K, nsamples=nsamples)

        # Use loader.load() to handle the conversion to PtychoData
        return load(lambda: dset_train, probeGuess, which=None, create_split=False)

@debug
def load(cb: Callable, probeGuess: tf.Tensor, which: str, create_split: bool) -> PtychoDataContainer:
    from . import params as cfg
    from . import probe
    if create_split:
        dset, train_frac = cb()
    else:
        dset = cb()
    gt_image = dset['objectGuess']
    X_full = dset['X_full'] # normalized diffraction
    global_offsets = dset['coords_offsets']
    # Define coords_nominal and coords_true before calling split_data
    coords_nominal = dset['coords_relative']
    coords_true = dset['coords_relative']
    if create_split:
        global_offsets = split_tensor(global_offsets, train_frac, which)
        X, coords_nominal, coords_true = split_data(X_full, coords_nominal, coords_true, train_frac, which)
    else:
        X = X_full
    norm_Y_I = datasets.scale_nphotons(X)
    X = tf.convert_to_tensor(X)
    coords_nominal = tf.convert_to_tensor(coords_nominal)
    coords_true = tf.convert_to_tensor(coords_true)

    Y = tf.ones_like(X)
    Y_I = tf.math.abs(Y)
    Y_phi = tf.math.angle(Y)

    # TODO get rid of?
    YY_full = None
    # TODO complex
    container = PtychoDataContainer(X, Y_I, Y_phi, norm_Y_I, YY_full, coords_nominal, coords_true, dset['nn_indices'], dset['coords_offsets'], dset['coords_relative'], probeGuess)
    print('INFO:', which)
    print(container)
    return container

@debug
def split_data(X_full, coords_nominal, coords_true, train_frac, which):
    """
    Splits the data into training and testing sets based on the specified fraction.

    Args:
        X_full (np.ndarray): The full dataset to be split.
        coords_nominal (np.ndarray): The nominal coordinates associated with the dataset.
        coords_true (np.ndarray): The true coordinates associated with the dataset.
        train_frac (float): The fraction of the dataset to be used for training.
        which (str): A string indicating whether to return the 'train' or 'test' split.

    Returns:
        tuple: A tuple containing the split data and coordinates.
    """
    n_train = int(len(X_full) * train_frac)
    if which == 'train':
        return X_full[:n_train], coords_nominal[:n_train], coords_true[:n_train]
    elif which == 'test':
        return X_full[n_train:], coords_nominal[n_train:], coords_true[n_train:]
    else:
        raise ValueError("Invalid split type specified: must be 'train' or 'test'.")

@debug
def split_tensor(tensor, frac, which='test'):
    """
    Splits a tensor into training and test portions based on the specified fraction.

    :param tensor: The tensor to split.
    :param frac: Fraction of the data to be used for training.
    :param which: Specifies whether to return the training ('train') or test ('test') portion.
    :return: The appropriate portion of the tensor based on the specified fraction and 'which' parameter.
    """
    n_train = int(len(tensor) * frac)
    return tensor[:n_train] if which == 'train' else tensor[n_train:]

<<<<<<< HEAD
@debug
=======
# TODO this should be a method of PtychoDataContainer
#@debug
def load(cb: Callable, probeGuess: tf.Tensor, which: str, create_split: bool) -> PtychoDataContainer:
    from . import params as cfg
    from . import probe
    if create_split:
        dset, train_frac = cb()
    else:
        dset = cb()
    gt_image = dset['objectGuess']
    X_full = dset['X_full'] # normalized diffraction
    global_offsets = dset[key_coords_offsets]
    # Define coords_nominal and coords_true before calling split_data
    coords_nominal = dset[key_coords_relative]
    coords_true = dset[key_coords_relative]
    if create_split:
        global_offsets = split_tensor(global_offsets, train_frac, which)
        X, coords_nominal, coords_true = split_data(X_full, coords_nominal, coords_true, train_frac, which)
    else:
        X = X_full
    norm_Y_I = datasets.scale_nphotons(X)
    X = tf.convert_to_tensor(X)
    coords_nominal = tf.convert_to_tensor(coords_nominal)
    coords_true = tf.convert_to_tensor(coords_true)
#    try:
#        Y = get_image_patches(gt_image, global_offsets, coords_true) * cfg.get('probe_mask')[..., 0]
#    except:
#        Y = tf.zeros_like(X)

    norm_Y_I = datasets.scale_nphotons(X)

    X = tf.convert_to_tensor(X)
    coords_nominal = tf.convert_to_tensor(coords_nominal)
    coords_true = tf.convert_to_tensor(coords_true)

    # TODO we shouldn't be nuking the ground truth
##    try:
#    if dset['Y'] is None:
#        Y = get_image_patches(gt_image,
#            global_offsets, coords_true) * probe.get_probe_mask_real(cfg.get('N'))
#        print("loader: generating ground truth patches from image and offsets")
#    else:
#        Y = dset['Y']
#        print("loader: using provided ground truth patches")
    if dset['Y'] is None:
        Y = tf.ones_like(X)
        print("loader: setting dummy Y ground truth")
    else:
        Y = dset['Y']
        print("loader: using provided ground truth patches")
    Y_I = tf.math.abs(Y)
    Y_phi = tf.math.angle(Y)

    # TODO get rid of?
    YY_full = None
    # TODO complex
    container = PtychoDataContainer(X, Y_I, Y_phi, norm_Y_I, YY_full, coords_nominal, coords_true, dset['nn_indices'], dset['coords_offsets'], dset['coords_relative'], probeGuess)
    print('INFO:', which)
    print(container)
    return container

#@debug
def normalize_data(dset: dict, N: int) -> np.ndarray:
    # Images are amplitude, not intensity
    X_full = dset['diffraction']
    X_full_norm = np.sqrt(
            ((N / 2)**2) / np.mean(tf.reduce_sum(dset['diffraction']**2, axis=[1, 2]))
            )
    #print('X NORM', X_full_norm)
    return X_full_norm * X_full

#@debug
>>>>>>> 5a5a8949
def crop(arr2d, size):
    N, M = arr2d.shape
    return arr2d[N // 2 - (size) // 2: N // 2+ (size) // 2, N // 2 - (size) // 2: N // 2 + (size) // 2]

@debug
def get_gt_patch(offset, N, gt_image):
    from . import tf_helper as hh
    return crop(
        hh.translate(gt_image, offset),
        N // 2)

def load_xpp_npz(file_path, train_size=512):
    """
    Load ptychography data from a file and return RawData objects.

    Args:
        file_path (str, optional): Path to the data file. Defaults to the package resource 'datasets/Run1084_recon3_postPC_shrunk_3.npz'.
        train_size (int, optional): Number of data points to include in the training set. Defaults to 512.

    Returns:
        tuple: A tuple containing two RawData objects:
            - ptycho_data: RawData object containing the full dataset.
            - ptycho_data_train: RawData object containing a subset of the data for training.
    """
    # Load data from file
    data = np.load(file_path)

    # Extract required arrays from loaded data
    xcoords = data['xcoords']
    ycoords = data['ycoords']
    xcoords_start = data['xcoords_start']
    ycoords_start = data['ycoords_start']
    diff3d = np.transpose(data['diffraction'], [2, 0, 1])
    probeGuess = data['probeGuess']
    objectGuess = data['objectGuess']

    # Create scan_index array
    scan_index = np.zeros(diff3d.shape[0], dtype=int)

    # Create RawData object for the full dataset
    ptycho_data = RawData(xcoords, ycoords, xcoords_start, ycoords_start,
                                 diff3d, probeGuess, scan_index, objectGuess=objectGuess)

    # Create RawData object for the training subset
    ptycho_data_train = RawData(xcoords[:train_size], ycoords[:train_size],
                                       xcoords_start[:train_size], ycoords_start[:train_size],
                                       diff3d[:train_size], probeGuess,
                                       scan_index[:train_size], objectGuess=objectGuess)

    return ptycho_data, ptycho_data_train, data<|MERGE_RESOLUTION|>--- conflicted
+++ resolved
@@ -157,9 +157,6 @@
     n_train = int(len(tensor) * frac)
     return tensor[:n_train] if which == 'train' else tensor[n_train:]
 
-<<<<<<< HEAD
-@debug
-=======
 # TODO this should be a method of PtychoDataContainer
 #@debug
 def load(cb: Callable, probeGuess: tf.Tensor, which: str, create_split: bool) -> PtychoDataContainer:
@@ -232,7 +229,6 @@
     return X_full_norm * X_full
 
 #@debug
->>>>>>> 5a5a8949
 def crop(arr2d, size):
     N, M = arr2d.shape
     return arr2d[N // 2 - (size) // 2: N // 2+ (size) // 2, N // 2 - (size) // 2: N // 2 + (size) // 2]
