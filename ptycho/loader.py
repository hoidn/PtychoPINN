--- conflicted
+++ resolved
@@ -669,21 +669,18 @@
     from . import tf_helper as hh
     return crop(
         hh.translate(gt_image, offset),
-<<<<<<< HEAD
         N // 2)
-=======
-        N // 2)
-
-
-
-import sys
-
-from types import FunctionType
-from .function_logger import log_function_call
-#Import current module
-current_module = sys.modules[__name__]
-
-for name, func in list(vars(current_module).items()):
-    if isinstance(func, FunctionType): #Note: callable(func) doesn't work b/c classes are callable. Swapped to this method instead for functions only
-        setattr(current_module, name, log_function_call(func))
->>>>>>> 4309e42d
+
+
+
+#import sys
+#
+#from types import FunctionType
+#from .function_logger import log_function_call
+##Import current module
+#current_module = sys.modules[__name__]
+#
+#for name, func in list(vars(current_module).items()):
+#    if isinstance(func, FunctionType): #Note: callable(func) doesn't work b/c classes are callable. Swapped to this method instead for functions only
+#        setattr(current_module, name, log_function_call(func))
+#