--- conflicted
+++ resolved
@@ -1,11 +1,9 @@
 """ 'Generic' loader for datasets with non-rectangular scan point patterns."""
+
 import numpy as np
 import tensorflow as tf
 from scipy.spatial import cKDTree
 from ptycho import diffsim as datasets
-<<<<<<< HEAD
-from .params import params
-=======
 from .params import params, get
 from .autotest.debug import debug
 
@@ -13,20 +11,14 @@
 
 # If == 1, relative coordinates are (patch CM coordinate - solution region CM
 # coordinate)
->>>>>>> d6ff5176
 local_offset_sign = 1
+
 key_coords_offsets = 'coords_start_offsets'
 key_coords_relative = 'coords_start_relative'
+
 class RawData:
     #@debug
     def __init__(self, xcoords, ycoords, xcoords_start, ycoords_start, diff3d, probeGuess,
-<<<<<<< HEAD
-                 scan_index, objectGuess = None):
-        
-        self._check_data_validity(xcoords, ycoords, xcoords_start, ycoords_start, diff3d,
-                    probeGuess, scan_index)
-        
-=======
              scan_index, objectGuess = None, Y = None, norm_Y_I = None):
     # Sanity checks
         self._check_data_validity(xcoords, ycoords, xcoords_start, ycoords_start, diff3d,
@@ -57,7 +49,6 @@
         print(f"ycoords_start shape: {ycoords_start.shape}")
 
         # Assigning values if checks pass
->>>>>>> d6ff5176
         self.xcoords = xcoords
         self.ycoords = ycoords
         self.xcoords_start = xcoords_start
@@ -66,13 +57,10 @@
         self.probeGuess = probeGuess
         self.scan_index = scan_index
         self.objectGuess = objectGuess
-<<<<<<< HEAD
-=======
         # TODO validity checks
         self.Y = Y
         self.norm_Y_I = norm_Y_I
 
->>>>>>> d6ff5176
     @staticmethod
     #@debug
     def from_coords_without_pc(xcoords, ycoords, diff3d, probeGuess, scan_index,
@@ -80,6 +68,7 @@
         """
         Static method to create a RawData instance without separate start coordinates.
         The start coordinates are set to be the same as the xcoords and ycoords.
+
         Args:
             xcoords (np.ndarray): x coordinates of the scan points.
             ycoords (np.ndarray): y coordinates of the scan points.
@@ -87,23 +76,11 @@
             probeGuess (np.ndarray): initial guess of the probe function.
             scan_index (np.ndarray): array indicating the scan index for each diffraction pattern.
             objectGuess (np.ndarray, optional): initial guess of the object. Defaults to None.
+
         Returns:
             RawData: An instance of the RawData class.
         """
         return RawData(xcoords, ycoords, xcoords, ycoords, diff3d, probeGuess, scan_index, objectGuess)
-<<<<<<< HEAD
-    def __str__(self):
-        return (f"RawData: \n"
-                f"xcoords: {self.xcoords.shape} \n"
-                f"ycoords: {self.ycoords.shape} \n"
-                f"xcoords_start: {self.xcoords_start.shape} \n"
-                f"ycoords_start: {self.ycoords_start.shape} \n"
-                f"diff3d: {self.diff3d.shape} \n"
-                f"probeGuess: {self.probeGuess.shape if self.probeGuess is not None else 'None'} \n"
-                f"scan_index: {self.scan_index.shape} \n"
-                f"objectGuess: {'Present' if self.objectGuess is not None else 'None'}")
-    def to_file(self, file_path):
-=======
 
     # TODO currently this can only handle a single object image
     @staticmethod
@@ -147,9 +124,9 @@
 
     #@debug
     def to_file(self, file_path: str) -> None:
->>>>>>> d6ff5176
         """
         Method to write the RawData object to a file using numpy.savez.
+
         Args:
             file_path (str): Path to the file where the data will be saved.
         """
@@ -162,12 +139,13 @@
                  probeGuess=self.probeGuess,
                  objectGuess=self.objectGuess,
                  scan_index=self.scan_index)
+
     @staticmethod
     #@debug
     def from_file(train_data_file_path: str) -> 'RawData':
         """
         """
-        
+        # Load training data
         train_data = np.load(train_data_file_path)
         train_raw_data = RawData(
             xcoords=train_data['xcoords'],
@@ -180,11 +158,13 @@
             scan_index=train_data['scan_index']
         )
         return train_raw_data
+
     @staticmethod
     #@debug
     def from_files(train_data_file_path, test_data_file_path):
         """
         Static method to instantiate RawData objects from training and test data files.
+
         The data files should be NumPy .npz files with the following keys:
         - 'xcoords': x coordinates of the scan points
         - 'ycoords': y coordinates of the scan points
@@ -193,22 +173,23 @@
         - 'diff3d': diffraction patterns
         - 'probeGuess': initial guess of the probe function
         - 'scan_index': array indicating the scan index for each diffraction pattern
+
         Args:
             train_data_file_path (str): Path to the training data file.
             test_data_file_path (str): Path to the test data file.
+
         Returns:
             tuple: A tuple containing the instantiated RawData objects for training and test data.
         """
-        
+        # Load training data
         train_raw_data = RawData.from_file(train_data_file_path)
-        
+
+        # Load test data
         test_raw_data = RawData.from_file(test_data_file_path)
+
         return train_raw_data, test_raw_data
-<<<<<<< HEAD
-=======
-
-    #@debug
->>>>>>> d6ff5176
+
+    #@debug
     def generate_grouped_data(self, N, K = 7, nsamples = 1):
         """
         Generate nearest-neighbor solution region grouping.
@@ -217,31 +198,25 @@
 #        print('DEBUG:', 'setting np seed in generate_grouped_data')
         print('DEBUG:', 'nsamples:', nsamples)
         return get_neighbor_diffraction_and_positions(self, N, K=K, nsamples=nsamples)
-<<<<<<< HEAD
-=======
-
-
-    #@debug
->>>>>>> d6ff5176
+
+
+    #@debug
     def _check_data_validity(self, xcoords, ycoords, xcoords_start, ycoords_start, diff3d, probeGuess, scan_index):
-        
-        
+        # Check if all inputs are numpy arrays
+#        if not all(isinstance(arr, np.ndarray) for arr in [xcoords, ycoords, xcoords_start, ycoords_start, diff3d, probeGuess, scan_index]):
+#            raise ValueError("All inputs must be numpy arrays.")
+
+        # Check if coordinate arrays have matching shapes
         if not (xcoords.shape == ycoords.shape == xcoords_start.shape == ycoords_start.shape):
             raise ValueError("Coordinate arrays must have matching shapes.")
-<<<<<<< HEAD
-        
-        
-        
-        
-        
-=======
-
->>>>>>> d6ff5176
+
 class PtychoDataset:
     #@debug
     def __init__(self, train_data, test_data):
         self.train_data = train_data
         self.test_data = test_data
+
+
 class PtychoDataContainer:
     """
     A class to contain ptycho data attributes for easy access and manipulation.
@@ -261,14 +236,9 @@
         self.global_offsets = global_offsets
         self.local_offsets = local_offsets
         self.probe = probeGuess
+
         from .tf_helper import combine_complex
         self.Y = combine_complex(Y_I, Y_phi)
-<<<<<<< HEAD
-        
-        
-        
-        
-=======
 
     #@debug
     def __repr__(self):
@@ -285,13 +255,13 @@
                     repr_str += f' {attr_name}={attr.shape}'
         repr_str += '>'
         return repr_str
->>>>>>> d6ff5176
     @staticmethod
     #@debug
     def from_raw_data_without_pc(xcoords, ycoords, diff3d, probeGuess, scan_index, objectGuess=None, N=None, K=7, nsamples=1):
         """
         Static method constructor that composes a call to RawData.from_coords_without_pc() and loader.load,
         then initializes attributes.
+
         Args:
             xcoords (np.ndarray): x coordinates of the scan points.
             ycoords (np.ndarray): y coordinates of the scan points.
@@ -302,42 +272,17 @@
             N (int, optional): The size of the image. Defaults to None.
             K (int, optional): The number of nearest neighbors. Defaults to 7.
             nsamples (int, optional): The number of samples. Defaults to 1.
+
         Returns:
             PtychoDataContainer: An instance of the PtychoDataContainer class.
         """
-        
+        # TODO this could be handled by a decorator
         from . import params as cfg
         if N is None:
             N = cfg.get('N')
         train_raw = RawData.from_coords_without_pc(xcoords, ycoords, diff3d, probeGuess, scan_index, objectGuess)
         
         dset_train = train_raw.generate_grouped_data(N, K=K, nsamples=nsamples)
-<<<<<<< HEAD
-        
-        return load(lambda: dset_train, which=None, create_split=False)
-    
-    @staticmethod
-    def from_simulation(xcoords, ycoords, xcoords_start, ycoords_start, probeGuess,
-                 objectGuess, scan_index = None):
-        """
-        """
-        from .diffsim import illuminate_and_diffract
-        ptycho_data = RawData(xcoords, ycoords, xcoords_start, ycoords_start, None,
-                              probeGuess, scan_index, objectGuess)
-        global_offsets, local_offsets, nn_indices = calculate_relative_coords(
-                    ptycho_data.xcoords, ptycho_data.ycoords)
-        
-        _, coords_true, _ = calculate_relative_coords(ptycho_data.xcoords_start,
-                                                      ptycho_data.ycoords_start)
-        coords_nominal = coords_true
-        Y_obj = get_image_patches(objectGuess, global_offsets, local_offsets) 
-        Y_I = tf.math.abs(Y_obj)
-        Y_phi = tf.math.angle(Y_obj)
-        X, Y_I, Y_phi, intensity_scale = illuminate_and_diffract(Y_I, Y_phi, probeGuess)
-        norm_Y_I = datasets.scale_nphotons(X)
-        return PtychoDataContainer(X, Y_I, Y_phi, norm_Y_I, objectGuess, coords_nominal,
-                                   coords_true, nn_indices, global_offsets, local_offsets, probeGuess)
-=======
 
         # Use loader.load() to handle the conversion to PtychoData
         return load(lambda: dset_train, probeGuess, which=None, create_split=False)
@@ -347,7 +292,6 @@
 # two functions to organize flat coordinate arrays into 'solution region' format
 ####
 #@debug
->>>>>>> d6ff5176
 def get_neighbor_self_indices(xcoords, ycoords):
     """
     assign each pattern index to itself
@@ -355,40 +299,35 @@
     N = len(xcoords)
     nn_indices = np.arange(N).reshape(N, 1) 
     return nn_indices
-<<<<<<< HEAD
-=======
-
-#@debug
->>>>>>> d6ff5176
+
+#@debug
 def get_neighbor_indices(xcoords, ycoords, K = 3):
-    
+    # Combine x and y coordinates into a single array
     points = np.column_stack((xcoords, ycoords))
-    
+
+    # Create a KDTree
     tree = cKDTree(points)
-    
-    distances, nn_indices = tree.query(points, k=K+1)  
+
+    # Query for K nearest neighbors for each point
+    distances, nn_indices = tree.query(points, k=K+1)  # +1 because the point itself is included in the results
     return nn_indices
-<<<<<<< HEAD
-=======
-
-#@debug
->>>>>>> d6ff5176
+
+#@debug
 def sample_rows(indices, n, m):
     N = indices.shape[0]
     result = np.zeros((N, m, n), dtype=int)
     for i in range(N):
         result[i] = np.array([np.random.choice(indices[i], size=n, replace=False) for _ in range(m)])
     return result
-<<<<<<< HEAD
-=======
-
-#@debug
->>>>>>> d6ff5176
+
+#@debug
 def get_relative_coords(coords_nn):
     """
     Calculate the relative coordinates and offsets from the nearest neighbor coordinates.
+
     Args:
         coords_nn (np.ndarray): Array of nearest neighbor coordinates with shape (M, 1, 2, C).
+
     Returns:
         tuple: A tuple containing coords_offsets and coords_relative.
     """
@@ -396,34 +335,6 @@
     coords_offsets = np.mean(coords_nn, axis=3)[..., None]
     coords_relative = local_offset_sign * (coords_nn - coords_offsets)
     return coords_offsets, coords_relative
-<<<<<<< HEAD
-def crop12(arr, size):
-    N, M = arr.shape[1:3]
-    return arr[:, N // 2 - (size) // 2: N // 2+ (size) // 2, N // 2 - (size) // 2: N // 2 + (size) // 2, ...]
-from .tf_helper import complexify_function
-@complexify_function
-def get_image_patches(gt_image, global_offsets, local_offsets):
-    """
-    Generate and return image patches in channel format.
-    """
-    from . import tf_helper as hh
-    gridsize = params()['gridsize']
-    N = params()['N']
-    B = global_offsets.shape[0]
-    gt_repeat = tf.repeat(
-        tf.repeat(gt_image[None, ...], B, axis = 0)[..., None],
-        gridsize**2, axis = 3)
-    gt_repeat = hh.pad(gt_repeat, N // 2)
-    gt_repeat_f = hh._channel_to_flat(gt_repeat)
-    offsets_c = tf.cast(
-            (global_offsets + local_offsets),
-            tf.float32)
-    offsets_f = hh._channel_to_flat(offsets_c)
-    gt_translated = hh.translate(tf.squeeze(gt_repeat_f)[..., None],
-        -tf.squeeze(offsets_f))[:, :N, :N, :]
-    gt_translated = hh._flat_to_channel(gt_translated)
-    return gt_translated
-=======
 
 #@debug
 def crop12(arr, size):
@@ -473,46 +384,43 @@
 # TODO move to tf_helper, except the parts that are specific to xpp
 # should be in xpp.py
 #@debug
->>>>>>> d6ff5176
 def tile_gt_object(gt_image, shape):
     from . import tf_helper as hh
     gridsize = params()['gridsize']
     N = params()['N']
-    B = shape[0] 
+    B = shape[0] #* gridsize**2
+
     gt_repeat = tf.repeat(
         tf.repeat(gt_image[None, ...], B, axis = 0)[..., None],
         gridsize**2, axis = 3)
+
     gt_repeat = hh.pad(gt_repeat, N // 2)
     return gt_repeat
-<<<<<<< HEAD
-=======
-
-#@debug
->>>>>>> d6ff5176
+
+#@debug
 def calculate_relative_coords(xcoords, ycoords, K = 6, C = None, nsamples = 10):
     """
     Group scan indices and coordinates in to solution regions, then
     calculate coords_offsets (global solution region coordinates) and
     coords_relative (local solution patch coords) from ptycho_data using
     the provided index_grouping_cb callback function.
+
     Args:
         ptycho_data (RawData): An instance of the RawData class containing the dataset.
         index_grouping_cb (callable): A callback function that defines how to group indices.
+
     Returns:
         tuple: A tuple containing coords_offsets and coords_relative.
     """
     nn_indices, coords_nn = group_coords(xcoords, ycoords, K = K, C = C, nsamples = nsamples)
     coords_offsets, coords_relative = get_relative_coords(coords_nn)
     return coords_offsets, coords_relative, nn_indices
-<<<<<<< HEAD
-def group_coords(xcoords, ycoords, K = 6, C = None, nsamples = 10):
-=======
 
 #@debug
 def group_coords(xcoords: np.ndarray, ycoords: np.ndarray, K: int, C: Optional[int], nsamples: int) -> Tuple[np.ndarray, np.ndarray]:
->>>>>>> d6ff5176
     """
     Assemble a flat dataset into solution regions using nearest-neighbor grouping.
+
     Assumes ptycho_data.xcoords and ptycho_data.ycoords are of shape (M).
     Returns:
         nn_indices: shape (M, C)
@@ -526,20 +434,13 @@
     else:
         nn_indices = get_neighbor_indices(xcoords, ycoords, K=K)
         nn_indices = sample_rows(nn_indices, C, nsamples).reshape(-1, C)
-<<<<<<< HEAD
-    
-=======
-
->>>>>>> d6ff5176
+
     coords_nn = np.transpose(np.array([xcoords[nn_indices],
                             ycoords[nn_indices]]),
                             [1, 0, 2])[:, None, :, :]
     return nn_indices, coords_nn[:, :, :, :]
-<<<<<<< HEAD
-=======
-
-#@debug
->>>>>>> d6ff5176
+
+#@debug
 def get_neighbor_diffraction_and_positions(ptycho_data, N, K=6, C=None, nsamples=10):
     """
     ptycho_data: an instance of the RawData class
@@ -547,11 +448,8 @@
     
     nn_indices, coords_nn = group_coords(ptycho_data.xcoords, ptycho_data.ycoords,
                                          K = K, C = C, nsamples = nsamples)
+
     diff4d_nn = np.transpose(ptycho_data.diff3d[nn_indices], [0, 2, 3, 1])
-<<<<<<< HEAD
-    
-    
-=======
     if ptycho_data.Y is not None:
         Y4d_nn = np.transpose(ptycho_data.Y[nn_indices], [0, 2, 3, 1])
     else:
@@ -560,15 +458,16 @@
     # IMPORTANT: coord swap
     #coords_nn = coords_nn[:, :, ::-1, :]
 
->>>>>>> d6ff5176
     coords_offsets, coords_relative = get_relative_coords(coords_nn)
+
     if ptycho_data.xcoords_start is not None:
         coords_start_nn = np.transpose(np.array([ptycho_data.xcoords_start[nn_indices], ptycho_data.ycoords_start[nn_indices]]),
                                        [1, 0, 2])[:, None, :, :]
-        
+        #coords_start_nn = coords_start_nn[:, :, ::-1, :]
         coords_start_offsets, coords_start_relative = get_relative_coords(coords_start_nn)
     else:
         coords_start_offsets = coords_start_relative = None
+
     dset = {
         'diffraction': diff4d_nn,
         'Y': Y4d_nn,
@@ -585,19 +484,6 @@
     dset['X_full'] = X_full
     print('neighbor-sampled diffraction shape', X_full.shape)
     return dset
-<<<<<<< HEAD
-def shift_and_sum(obj_tensor, global_offsets, M=10):
-    from . import tf_helper as hh
-    
-    N = params()['N']
-    
-    obj_tensor = obj_tensor[:, N // 2 - M // 2: N // 2 + M // 2, N // 2 - M // 2: N // 2 + M // 2, :]
-    
-    center_of_mass = tf.reduce_mean(tf.cast(global_offsets, tf.float32), axis=0)
-    
-    adjusted_offsets = tf.cast(global_offsets, tf.float32) - center_of_mass
-    
-=======
 
 @complexify_function
 #@debug
@@ -654,24 +540,10 @@
     # Adjust global_offsets by subtracting the center of mass
     adjusted_offsets = tf.cast(global_offsets, tf.float32) - center_of_mass
     # Calculate dynamic padding based on maximum adjusted offset
->>>>>>> d6ff5176
     max_offset = tf.reduce_max(tf.abs(adjusted_offsets))
     dynamic_pad = int(tf.cast(tf.math.ceil(max_offset), tf.int32))
     print('PADDING SIZE:', dynamic_pad)
     
-<<<<<<< HEAD
-    obj_tensor = hh.pad(obj_tensor, dynamic_pad)
-    
-    offsets_2d = tf.cast(tf.squeeze(adjusted_offsets), tf.float32)
-    
-    obj_translated = hh.translate(obj_tensor, offsets_2d, interpolation='bilinear')
-    
-    return tf.reduce_sum(obj_translated, axis=0)
-def reassemble_position(obj_tensor, global_offsets, M = 10):
-    ones = tf.ones_like(obj_tensor)
-    return shift_and_sum(obj_tensor, global_offsets, M = M) /\
-        (1e-9 + shift_and_sum(ones, global_offsets, M = M))
-=======
     # Create a canvas to store the shifted and summed object tensors
     result = tf.zeros_like(hh.pad(obj_tensor[0:1], dynamic_pad))
     
@@ -698,16 +570,17 @@
         (1e-9 + shift_and_sum(ones, global_offsets, M = M))
 
 #@debug
->>>>>>> d6ff5176
 def split_data(X_full, coords_nominal, coords_true, train_frac, which):
     """
     Splits the data into training and testing sets based on the specified fraction.
+
     Args:
         X_full (np.ndarray): The full dataset to be split.
         coords_nominal (np.ndarray): The nominal coordinates associated with the dataset.
         coords_true (np.ndarray): The true coordinates associated with the dataset.
         train_frac (float): The fraction of the dataset to be used for training.
         which (str): A string indicating whether to return the 'train' or 'test' split.
+
     Returns:
         tuple: A tuple containing the split data and coordinates.
     """
@@ -718,14 +591,12 @@
         return X_full[n_train:], coords_nominal[n_train:], coords_true[n_train:]
     else:
         raise ValueError("Invalid split type specified: must be 'train' or 'test'.")
-<<<<<<< HEAD
-=======
-
-#@debug
->>>>>>> d6ff5176
+
+#@debug
 def split_tensor(tensor, frac, which='test'):
     """
     Splits a tensor into training and test portions based on the specified fraction.
+
     :param tensor: The tensor to split.
     :param frac: Fraction of the data to be used for training.
     :param which: Specifies whether to return the training ('train') or test ('test') portion.
@@ -733,14 +604,10 @@
     """
     n_train = int(len(tensor) * frac)
     return tensor[:n_train] if which == 'train' else tensor[n_train:]
-<<<<<<< HEAD
-def load(cb, which=None, create_split=True, **kwargs) -> PtychoDataContainer:
-=======
 
 # TODO this should be a method of PtychoDataContainer
 #@debug
 def load(cb: Callable, probeGuess: tf.Tensor, which: str, create_split: bool) -> PtychoDataContainer:
->>>>>>> d6ff5176
     from . import params as cfg
     from . import probe
     if create_split:
@@ -748,9 +615,9 @@
     else:
         dset = cb()
     gt_image = dset['objectGuess']
-    X_full = dset['X_full'] 
+    X_full = dset['X_full'] # normalized diffraction
     global_offsets = dset[key_coords_offsets]
-    
+    # Define coords_nominal and coords_true before calling split_data
     coords_nominal = dset[key_coords_relative]
     coords_true = dset[key_coords_relative]
     if create_split:
@@ -762,35 +629,16 @@
     X = tf.convert_to_tensor(X)
     coords_nominal = tf.convert_to_tensor(coords_nominal)
     coords_true = tf.convert_to_tensor(coords_true)
-<<<<<<< HEAD
-    Y_obj = get_image_patches(gt_image, global_offsets, coords_true) * cfg.get('probe_mask')[..., 0]
-=======
 #    try:
 #        Y = get_image_patches(gt_image, global_offsets, coords_true) * cfg.get('probe_mask')[..., 0]
 #    except:
 #        Y = tf.zeros_like(X)
 
->>>>>>> d6ff5176
     norm_Y_I = datasets.scale_nphotons(X)
+
     X = tf.convert_to_tensor(X)
     coords_nominal = tf.convert_to_tensor(coords_nominal)
     coords_true = tf.convert_to_tensor(coords_true)
-<<<<<<< HEAD
-    Y_obj = get_image_patches(gt_image,
-        global_offsets, coords_true) * cfg.get('probe_mask')[..., 0]
-    Y_I = tf.math.abs(Y_obj)
-    Y_phi = tf.math.angle(Y_obj)
-    YY_full = None
-    
-    return PtychoDataContainer(X, Y_I, Y_phi, norm_Y_I, YY_full, coords_nominal, coords_true, dset['nn_indices'], dset['coords_offsets'], dset['coords_relative'], probeGuess)
-def normalize_data(dset, N):
-    X_full = dset['diffraction']
-    X_full_norm = ((N / 2)**2) / np.mean(tf.reduce_sum(dset['diffraction']**2, axis=[1, 2]))
-    return X_full_norm * X_full
-def crop(arr2d, size):
-    N, M = arr2d.shape
-    return arr2d[N // 2 - (size) // 2: N // 2+ (size) // 2, N // 2 - (size) // 2: N // 2 + (size) // 2]
-=======
 
 #    try:
     if dset['Y'] is None:
@@ -830,14 +678,10 @@
     return arr2d[N // 2 - (size) // 2: N // 2+ (size) // 2, N // 2 - (size) // 2: N // 2 + (size) // 2]
 
 #@debug
->>>>>>> d6ff5176
 def get_gt_patch(offset, N, gt_image):
     from . import tf_helper as hh
     return crop(
         hh.translate(gt_image, offset),
-<<<<<<< HEAD
-        N // 2)
-=======
         N // 2)
 
 
@@ -879,5 +723,4 @@
                                        diff3d[:train_size], probeGuess,
                                        scan_index[:train_size], objectGuess=objectGuess)
 
-    return ptycho_data, ptycho_data_train, data
->>>>>>> d6ff5176
+    return ptycho_data, ptycho_data_train, data