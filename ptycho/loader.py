""" 'Generic' loader for datasets with non-rectangular scan point patterns."""

import numpy as np
import tensorflow as tf
from scipy.spatial import cKDTree
from ptycho import diffsim as datasets
from .params import params

# If == 1, relative coordinates are (patch CM coordinate - solution region CM
# coordinate)
local_offset_sign = 1

key_coords_offsets = 'coords_start_offsets'
key_coords_relative = 'coords_start_relative'

class RawData:
    def __init__(self, xcoords, ycoords, xcoords_start, ycoords_start, diff3d, probeGuess,
                 scan_index, objectGuess = None):
        # Sanity checks
        self._check_data_validity(xcoords, ycoords, xcoords_start, ycoords_start, diff3d,
                    probeGuess, scan_index)

        # Assigning values if checks pass
        self.xcoords = xcoords
        self.ycoords = ycoords
        self.xcoords_start = xcoords_start
        self.ycoords_start = ycoords_start
        self.diff3d = diff3d
        self.probeGuess = probeGuess
        self.scan_index = scan_index
        self.objectGuess = objectGuess

    @staticmethod
    def from_coords_without_pc(xcoords, ycoords, diff3d, probeGuess, scan_index,
                               objectGuess=None):
        """
        Static method to create a RawData instance without separate start coordinates.
        The start coordinates are set to be the same as the xcoords and ycoords.

        Args:
            xcoords (np.ndarray): x coordinates of the scan points.
            ycoords (np.ndarray): y coordinates of the scan points.
            diff3d (np.ndarray): diffraction patterns.
            probeGuess (np.ndarray): initial guess of the probe function.
            scan_index (np.ndarray): array indicating the scan index for each diffraction pattern.
            objectGuess (np.ndarray, optional): initial guess of the object. Defaults to None.

        Returns:
            RawData: An instance of the RawData class.
        """
        return RawData(xcoords, ycoords, xcoords, ycoords, diff3d, probeGuess, scan_index, objectGuess)

    def __str__(self):
        return (f"RawData: \n"
                f"xcoords: {self.xcoords.shape} \n"
                f"ycoords: {self.ycoords.shape} \n"
                f"xcoords_start: {self.xcoords_start.shape} \n"
                f"ycoords_start: {self.ycoords_start.shape} \n"
                f"diff3d: {self.diff3d.shape} \n"
                f"probeGuess: {self.probeGuess.shape if self.probeGuess is not None else 'None'} \n"
                f"scan_index: {self.scan_index.shape} \n"
                f"objectGuess: {'Present' if self.objectGuess is not None else 'None'}")

    def to_file(self, file_path):
        """
        Method to write the RawData object to a file using numpy.savez.

        Args:
            file_path (str): Path to the file where the data will be saved.
        """
        np.savez(file_path,
                 xcoords=self.xcoords,
                 ycoords=self.ycoords,
                 xcoords_start=self.xcoords_start,
                 ycoords_start=self.ycoords_start,
                 diff3d=self.diff3d,
                 probeGuess=self.probeGuess,
                 objectGuess=self.objectGuess,
                 scan_index=self.scan_index)

    @staticmethod
    def from_file(train_data_file_path):
        """
        """
        # Load training data
        train_data = np.load(train_data_file_path)
        train_raw_data = RawData(
            xcoords=train_data['xcoords'],
            ycoords=train_data['ycoords'],
            xcoords_start=train_data['xcoords_start'],
            ycoords_start=train_data['ycoords_start'],
            diff3d=train_data['diff3d'],
            probeGuess=train_data['probeGuess'],
            objectGuess=train_data['objectGuess'],
            scan_index=train_data['scan_index']
        )
        return train_raw_data

    @staticmethod
    def from_files(train_data_file_path, test_data_file_path):
        """
        Static method to instantiate RawData objects from training and test data files.

        The data files should be NumPy .npz files with the following keys:
        - 'xcoords': x coordinates of the scan points
        - 'ycoords': y coordinates of the scan points
        - 'xcoords_start': starting x coordinates for the scan
        - 'ycoords_start': starting y coordinates for the scan
        - 'diff3d': diffraction patterns
        - 'probeGuess': initial guess of the probe function
        - 'scan_index': array indicating the scan index for each diffraction pattern

        Args:
            train_data_file_path (str): Path to the training data file.
            test_data_file_path (str): Path to the test data file.

        Returns:
            tuple: A tuple containing the instantiated RawData objects for training and test data.
        """
        # Load training data
        train_raw_data = RawData.from_file(train_data_file_path)

        # Load test data
        test_raw_data = RawData.from_file(test_data_file_path)

        return train_raw_data, test_raw_data

    def generate_grouped_data(self, N, K = 7, nsamples = 1):
        """
        Generate nearest-neighbor solution region grouping.
        """
        return get_neighbor_diffraction_and_positions(self, N, K=K, nsamples=nsamples)


    def _check_data_validity(self, xcoords, ycoords, xcoords_start, ycoords_start, diff3d, probeGuess, scan_index):
        # Check if all inputs are numpy arrays
#        if not all(isinstance(arr, np.ndarray) for arr in [xcoords, ycoords, xcoords_start, ycoords_start, diff3d, probeGuess, scan_index]):
#            raise ValueError("All inputs must be numpy arrays.")

        # Check if coordinate arrays have matching shapes
        if not (xcoords.shape == ycoords.shape == xcoords_start.shape == ycoords_start.shape):
            raise ValueError("Coordinate arrays must have matching shapes.")
        # TODO we should allow diff3d to be None
        # Add more checks as necessary, for example:
        # - Check if 'diff3d' has the expected number of dimensions
        # - Check if 'probeGuess' has a specific shape or type criteria
        # Check if 'scan_index' has the correct length
#        if len(scan_index) != diff3d.shape[0]:
#            raise ValueError("Length of scan_index array must match the number of diffraction patterns.")

class PtychoDataset:
    def __init__(self, train_data, test_data):
        self.train_data = train_data
        self.test_data = test_data


class PtychoDataContainer:
    """
    A class to contain ptycho data attributes for easy access and manipulation.
    """
    def __init__(self, X, Y_I, Y_phi, norm_Y_I, YY_full, coords_nominal, coords_true, nn_indices, global_offsets, local_offsets, probeGuess):
        self.X = X
        self.Y_I = Y_I
        self.Y_phi = Y_phi
        self.norm_Y_I = norm_Y_I
        self.YY_full = YY_full
        self.coords_nominal = coords_nominal
        self.coords = coords_nominal
        self.coords_true = coords_true
        self.nn_indices = nn_indices
        self.global_offsets = global_offsets
        self.local_offsets = local_offsets
        self.probe = probeGuess

        from .tf_helper import combine_complex
        self.Y = combine_complex(Y_I, Y_phi)

#    def __repr__(self):
#        return f'<PtychoDataContainer X={self.X.shape}, Y_I={self.Y_I.shape}, Y_phi={self.Y_phi.shape}, ' \
        #               f'norm_Y_I={self.norm_Y_I.shape}, YY_full={self.YY_full}, ' \
        #               f'coords_nominal={self.coords[0].shape}, coords_true={self.coords[1].shape}, ' \
        #               f'nn_indices={self.nn_indices.shape}, global_offsets={self.global_offsets.shape}, ' \
        #               f'local_offsets={self.local_offsets.shape}>'
    @staticmethod
    def from_raw_data_without_pc(xcoords, ycoords, diff3d, probeGuess, scan_index, objectGuess=None, N=None, K=7, nsamples=1):
        """
        Static method constructor that composes a call to RawData.from_coords_without_pc() and loader.load,
        then initializes attributes.

        Args:
            xcoords (np.ndarray): x coordinates of the scan points.
            ycoords (np.ndarray): y coordinates of the scan points.
            diff3d (np.ndarray): diffraction patterns.
            probeGuess (np.ndarray): initial guess of the probe function.
            scan_index (np.ndarray): array indicating the scan index for each diffraction pattern.
            objectGuess (np.ndarray, optional): initial guess of the object. Defaults to None.
            N (int, optional): The size of the image. Defaults to None.
            K (int, optional): The number of nearest neighbors. Defaults to 7.
            nsamples (int, optional): The number of samples. Defaults to 1.

        Returns:
            PtychoDataContainer: An instance of the PtychoDataContainer class.
        """
<<<<<<< HEAD
=======
        # TODO this could be handled by a decorator
        from . import params as cfg
        if N is None:
            N = cfg.get('N')
>>>>>>> c4156e4d
        train_raw = RawData.from_coords_without_pc(xcoords, ycoords, diff3d, probeGuess, scan_index, objectGuess)
        dset_train = train_raw.generate_grouped_data(N, K=K, nsamples=nsamples)

        # Use loader.load() to handle the conversion to PtychoData
        return load(lambda: dset_train, which=None, create_split=False)

    # TODO currently this can only handle a single object image
    @staticmethod
    def from_simulation(xcoords, ycoords, xcoords_start, ycoords_start, probeGuess,
                 objectGuess, scan_index = None):
        """
        """
        from .diffsim import illuminate_and_diffract
        ptycho_data = RawData(xcoords, ycoords, xcoords_start, ycoords_start, None,
                              probeGuess, scan_index, objectGuess)

        global_offsets, local_offsets, nn_indices = calculate_relative_coords(
                    ptycho_data.xcoords, ptycho_data.ycoords)

        # TODO get rid of separate nominal and real coordinates
        _, coords_true, _ = calculate_relative_coords(ptycho_data.xcoords_start,
                                                      ptycho_data.ycoords_start)
        coords_nominal = coords_true

        Y_obj = get_image_patches(objectGuess, global_offsets, local_offsets) 
        Y_I = tf.math.abs(Y_obj)
        Y_phi = tf.math.angle(Y_obj)
        X, Y_I, Y_phi, intensity_scale = illuminate_and_diffract(Y_I, Y_phi, probeGuess)
        norm_Y_I = datasets.scale_nphotons(X)
        return PtychoDataContainer(X, Y_I, Y_phi, norm_Y_I, objectGuess, coords_nominal,
                                   coords_true, nn_indices, global_offsets, local_offsets, probeGuess)

####
# two functions to organize flat coordinate arrays into 'solution region' format
####
def get_neighbor_self_indices(xcoords, ycoords):
    """
    assign each pattern index to itself
    """
    N = len(xcoords)
    nn_indices = np.arange(N).reshape(N, 1) 
    return nn_indices

def get_neighbor_indices(xcoords, ycoords, K = 3):
    # Combine x and y coordinates into a single array
    points = np.column_stack((xcoords, ycoords))

    # Create a KDTree
    tree = cKDTree(points)

    # Query for K nearest neighbors for each point
    distances, nn_indices = tree.query(points, k=K+1)  # +1 because the point itself is included in the results
    return nn_indices

#####

def sample_rows(indices, n, m):
    N = indices.shape[0]
    result = np.zeros((N, m, n), dtype=int)
    for i in range(N):
        result[i] = np.array([np.random.choice(indices[i], size=n, replace=False) for _ in range(m)])
    return result

def get_relative_coords(coords_nn):
    """
    Calculate the relative coordinates and offsets from the nearest neighbor coordinates.

    Args:
        coords_nn (np.ndarray): Array of nearest neighbor coordinates with shape (M, 1, 2, C).

    Returns:
        tuple: A tuple containing coords_offsets and coords_relative.
    """
    assert len(coords_nn.shape) == 4
    coords_offsets = np.mean(coords_nn, axis=3)[..., None]
    coords_relative = local_offset_sign * (coords_nn - coords_offsets)
    return coords_offsets, coords_relative

def crop12(arr, size):
    N, M = arr.shape[1:3]
    return arr[:, N // 2 - (size) // 2: N // 2+ (size) // 2, N // 2 - (size) // 2: N // 2 + (size) // 2, ...]

# TODO move to tf_helper, except the parts that are specific to xpp
# should be in xpp.py
from .tf_helper import complexify_function
@complexify_function
def get_image_patches(gt_image, global_offsets, local_offsets):
    """
    Generate and return image patches in channel format.
    """
    from . import tf_helper as hh
    gridsize = params()['gridsize']
    N = params()['N']
    B = global_offsets.shape[0]

    gt_repeat = tf.repeat(
        tf.repeat(gt_image[None, ...], B, axis = 0)[..., None],
        gridsize**2, axis = 3)

    gt_repeat = hh.pad(gt_repeat, N // 2)

    gt_repeat_f = hh._channel_to_flat(gt_repeat)

    offsets_c = tf.cast(
            (global_offsets + local_offsets),
            tf.float32)

    offsets_f = hh._channel_to_flat(offsets_c)

    gt_translated = hh.translate(tf.squeeze(gt_repeat_f)[..., None],
        -tf.squeeze(offsets_f))[:, :N, :N, :]
    gt_translated = hh._flat_to_channel(gt_translated)
    return gt_translated

# TODO move to tf_helper, except the parts that are specific to xpp
# should be in xpp.py
def tile_gt_object(gt_image, shape):
    from . import tf_helper as hh
    gridsize = params()['gridsize']
    N = params()['N']
    B = shape[0] #* gridsize**2

    gt_repeat = tf.repeat(
        tf.repeat(gt_image[None, ...], B, axis = 0)[..., None],
        gridsize**2, axis = 3)

    gt_repeat = hh.pad(gt_repeat, N // 2)
    return gt_repeat

def calculate_relative_coords(xcoords, ycoords, K = 6, C = None, nsamples = 10):
    """
    Group scan indices and coordinates in to solution regions, then
    calculate coords_offsets (global solution region coordinates) and
    coords_relative (local solution patch coords) from ptycho_data using
    the provided index_grouping_cb callback function.

    Args:
        ptycho_data (RawData): An instance of the RawData class containing the dataset.
        index_grouping_cb (callable): A callback function that defines how to group indices.

    Returns:
        tuple: A tuple containing coords_offsets and coords_relative.
    """
    nn_indices, coords_nn = group_coords(xcoords, ycoords, K = K, C = C, nsamples = nsamples)
    coords_offsets, coords_relative = get_relative_coords(coords_nn)
    return coords_offsets, coords_relative, nn_indices

def group_coords(xcoords, ycoords, K = 6, C = None, nsamples = 10):
    """
    Assemble a flat dataset into solution regions using nearest-neighbor grouping.

    Assumes ptycho_data.xcoords and ptycho_data.ycoords are of shape (M).
    Returns:
        nn_indices: shape (M, C)
        coords_nn: shape (M, 1, 2, C)
    """
    gridsize = params()['gridsize']
    if C is None:
        C = gridsize**2
    if C == 1:
        nn_indices = get_neighbor_self_indices(xcoords, ycoords)
    else:
        nn_indices = get_neighbor_indices(xcoords, ycoords, K=K)
        nn_indices = sample_rows(nn_indices, C, nsamples).reshape(-1, C)

    #diff4d_nn = np.transpose(ptycho_data.diff3d[nn_indices], [0, 2, 3, 1])
    coords_nn = np.transpose(np.array([xcoords[nn_indices],
                            ycoords[nn_indices]]),
                            [1, 0, 2])[:, None, :, :]
    return nn_indices, coords_nn[:, :, :, :]

def get_neighbor_diffraction_and_positions(ptycho_data, N, K=6, C=None, nsamples=10):
    """
    ptycho_data: an instance of the RawData class
    """
    
    nn_indices, coords_nn = group_coords(ptycho_data.xcoords, ptycho_data.ycoords,
                                         K = K, C = C, nsamples = nsamples)

    diff4d_nn = np.transpose(ptycho_data.diff3d[nn_indices], [0, 2, 3, 1])

    # IMPORTANT: coord swap
    #coords_nn = coords_nn[:, :, ::-1, :]

    coords_offsets, coords_relative = get_relative_coords(coords_nn)

    if ptycho_data.xcoords_start is not None:
        coords_start_nn = np.transpose(np.array([ptycho_data.xcoords_start[nn_indices], ptycho_data.ycoords_start[nn_indices]]),
                                       [1, 0, 2])[:, None, :, :]
        #coords_start_nn = coords_start_nn[:, :, ::-1, :]
        coords_start_offsets, coords_start_relative = get_relative_coords(coords_start_nn)
    else:
        coords_start_offsets = coords_start_relative = None

    dset = {
        'diffraction': diff4d_nn,
        'coords_offsets': coords_offsets,
        'coords_relative': coords_relative,
        'coords_start_offsets': coords_start_offsets,
        'coords_start_relative': coords_start_relative,
        'coords_nn': coords_nn,
        'coords_start_nn': coords_start_nn,
        'nn_indices': nn_indices,
        'objectGuess': ptycho_data.objectGuess
    }
    X_full = normalize_data(dset, N)
    dset['X_full'] = X_full
    print('neighbor-sampled diffraction shape', X_full.shape)
    return dset

#def shift_and_sum(obj_tensor, global_offsets, M = 10):
#    canvas_pad = 100
#    from . import tf_helper as hh
#    N = params()['N']
#    offsets_2d = tf.cast(tf.squeeze(global_offsets), tf.float32)
#    obj_tensor = obj_tensor[:, N // 2 - M // 2: N // 2 + M // 2, N // 2 - M // 2: N // 2 + M // 2, :]
#    obj_tensor = hh.pad(obj_tensor, canvas_pad)
#    obj_translated = hh.translate(obj_tensor, offsets_2d, interpolation = 'bilinear')
#    return tf.reduce_sum(obj_translated, 0)

def shift_and_sum(obj_tensor, global_offsets, M=10):
    from . import tf_helper as hh

    # Extract necessary parameters
    N = params()['N']

    # Select the central part of the object tensor
    obj_tensor = obj_tensor[:, N // 2 - M // 2: N // 2 + M // 2, N // 2 - M // 2: N // 2 + M // 2, :]

    # Calculate the center of mass of global_offsets
    center_of_mass = tf.reduce_mean(tf.cast(global_offsets, tf.float32), axis=0)

    # Adjust global_offsets by subtracting the center of mass
    adjusted_offsets = tf.cast(global_offsets, tf.float32) - center_of_mass

    # Calculate dynamic padding based on maximum adjusted offset
    max_offset = tf.reduce_max(tf.abs(adjusted_offsets))
    dynamic_pad = int(tf.cast(tf.math.ceil(max_offset), tf.int32))
    print('PADDING SIZE:', dynamic_pad)

    # Apply dynamic padding
    obj_tensor = hh.pad(obj_tensor, dynamic_pad)

    # Squeeze and cast adjusted offsets to 2D float for translation
    offsets_2d = tf.cast(tf.squeeze(adjusted_offsets), tf.float32)

    # Translate the object tensor
    obj_translated = hh.translate(obj_tensor, offsets_2d, interpolation='bilinear')

    # Reduce and sum across the first dimension
    return tf.reduce_sum(obj_translated, axis=0)


# TODO move to tf_helper?
def reassemble_position(obj_tensor, global_offsets, M = 10):
    ones = tf.ones_like(obj_tensor)
    return shift_and_sum(obj_tensor, global_offsets, M = M) /\
        (1e-9 + shift_and_sum(ones, global_offsets, M = M))

def split_data(X_full, coords_nominal, coords_true, train_frac, which):
    """
    Splits the data into training and testing sets based on the specified fraction.

    Args:
        X_full (np.ndarray): The full dataset to be split.
        coords_nominal (np.ndarray): The nominal coordinates associated with the dataset.
        coords_true (np.ndarray): The true coordinates associated with the dataset.
        train_frac (float): The fraction of the dataset to be used for training.
        which (str): A string indicating whether to return the 'train' or 'test' split.

    Returns:
        tuple: A tuple containing the split data and coordinates.
    """
    n_train = int(len(X_full) * train_frac)
    if which == 'train':
        return X_full[:n_train], coords_nominal[:n_train], coords_true[:n_train]
    elif which == 'test':
        return X_full[n_train:], coords_nominal[n_train:], coords_true[n_train:]
    else:
        raise ValueError("Invalid split type specified: must be 'train' or 'test'.")

def split_tensor(tensor, frac, which='test'):
    """
    Splits a tensor into training and test portions based on the specified fraction.

    :param tensor: The tensor to split.
    :param frac: Fraction of the data to be used for training.
    :param which: Specifies whether to return the training ('train') or test ('test') portion.
    :return: The appropriate portion of the tensor based on the specified fraction and 'which' parameter.
    """
    n_train = int(len(tensor) * frac)
    return tensor[:n_train] if which == 'train' else tensor[n_train:]

def load(cb, which=None, create_split=True, **kwargs) -> PtychoDataContainer:
    from . import params as cfg
    from . import probe
    probeGuess = probe.get_probe(fmt = 'np')
    if create_split:
        dset, train_frac = cb()
    else:
        dset = cb()
    gt_image = dset['objectGuess']
    X_full = dset['X_full'] # normalized diffraction
    global_offsets = dset[key_coords_offsets]
    # Define coords_nominal and coords_true before calling split_data
    coords_nominal = dset[key_coords_relative]
    coords_true = dset[key_coords_relative]
    if create_split:
        global_offsets = split_tensor(global_offsets, train_frac, which)
        X, coords_nominal, coords_true = split_data(X_full, coords_nominal, coords_true, train_frac, which)
    else:
        X = X_full
    norm_Y_I = datasets.scale_nphotons(X)
    X = tf.convert_to_tensor(X)
    coords_nominal = tf.convert_to_tensor(coords_nominal)
    coords_true = tf.convert_to_tensor(coords_true)
    Y_obj = get_image_patches(gt_image, global_offsets, coords_true) * cfg.get('probe_mask')[..., 0]

    norm_Y_I = datasets.scale_nphotons(X)

    X = tf.convert_to_tensor(X)
    coords_nominal = tf.convert_to_tensor(coords_nominal)
    coords_true = tf.convert_to_tensor(coords_true)

    Y_obj = get_image_patches(gt_image,
        global_offsets, coords_true) * cfg.get('probe_mask')[..., 0]
    Y_I = tf.math.abs(Y_obj)
    Y_phi = tf.math.angle(Y_obj)
    YY_full = None
    # TODO complex
    return PtychoDataContainer(X, Y_I, Y_phi, norm_Y_I, YY_full, coords_nominal, coords_true, dset['nn_indices'], dset['coords_offsets'], dset['coords_relative'], probeGuess)

# Images are amplitude, not intensity
def normalize_data(dset, N):
    X_full = dset['diffraction']
    X_full_norm = ((N / 2)**2) / np.mean(tf.reduce_sum(dset['diffraction']**2, axis=[1, 2]))
    return X_full_norm * X_full

def crop(arr2d, size):
    N, M = arr2d.shape
    return arr2d[N // 2 - (size) // 2: N // 2+ (size) // 2, N // 2 - (size) // 2: N // 2 + (size) // 2]

def get_gt_patch(offset, N, gt_image):
    from . import tf_helper as hh
    return crop(
        hh.translate(gt_image, offset),
        N // 2)
<|MERGE_RESOLUTION|>--- conflicted
+++ resolved
@@ -201,13 +201,10 @@
         Returns:
             PtychoDataContainer: An instance of the PtychoDataContainer class.
         """
-<<<<<<< HEAD
-=======
         # TODO this could be handled by a decorator
         from . import params as cfg
         if N is None:
             N = cfg.get('N')
->>>>>>> c4156e4d
         train_raw = RawData.from_coords_without_pc(xcoords, ycoords, diff3d, probeGuess, scan_index, objectGuess)
         dset_train = train_raw.generate_grouped_data(N, K=K, nsamples=nsamples)
 
