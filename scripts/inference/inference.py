#!/usr/bin/env python
# coding: utf-8
# MAYBE only generate the comparison plot when ground truth object is provided
# MAYBE save output to npz file, not just image

"""
Inference script for ptychography reconstruction.

This script loads a trained model and test data, performs inference,
and saves the reconstructed image comparison and optionally a probe visualization.

Usage:
    python inference_script.py --model_prefix <model_prefix> --test_data <test_data_file> [--output_path <output_path>]
                               [--visualize_probe] [--K <K>] [--nsamples <nsamples>]

Arguments:
    --model_prefix: Path prefix for the saved model and its configuration
    --test_data: Path to the .npz file containing test data
    --output_path: Path prefix for saving output files and images (default: './')
    --visualize_probe: Flag to generate and save probe visualization
    --K: Number of nearest neighbors for grouped data generation (default: 7)
    --nsamples: Number of samples for grouped data generation (default: 1)
"""

from typing import Optional
import argparse
import logging
import os
import sys
import time
import signal
from pathlib import Path
from dataclasses import fields
import numpy as np
import tensorflow as tf
import matplotlib.pyplot as plt
from ptycho import probe, params
from ptycho.raw_data import RawData
from ptycho.workflows.components import load_data, setup_configuration, parse_arguments, load_inference_bundle
from ptycho.config.config import InferenceConfig, ModelConfig, validate_inference_config, update_legacy_dict

# Set up logging
logging.basicConfig(level=logging.INFO,
                    format='%(asctime)s - %(levelname)s - %(message)s',
                    handlers=[
                        logging.StreamHandler(sys.stdout),
                        logging.FileHandler('inference.log')
                    ])
logger = logging.getLogger(__name__)

# Redirect print statements to logger
print = logger.info

# Global flag for graceful shutdown
shutdown_requested = False

def signal_handler(signum, frame):
    global shutdown_requested
    shutdown_requested = True
    print(f"Received signal {signum}. Initiating graceful shutdown...")

# Register signal handlers
signal.signal(signal.SIGINT, signal_handler)
signal.signal(signal.SIGTERM, signal_handler)

def parse_arguments() -> argparse.Namespace:
    """Parse command line arguments."""
    parser = argparse.ArgumentParser(description="Ptychography Inference Script")
    parser.add_argument("--model_path", type=str, required=True,
                       help="Path to the saved model")
    parser.add_argument("--test_data", type=str, required=True,
                       help="Path to the test data file")
    parser.add_argument("--config", type=str, required=False, default=None,
                       help="Optional path to YAML configuration file to override defaults")
    parser.add_argument("--output_dir", type=str, default='inference_outputs',
                       help="Directory for saving output files and images")
    parser.add_argument("--debug", action="store_true",
                       help="Enable debug mode")
    parser.add_argument("--comparison_plot", action="store_true",
                       help="Generate original comparison plot (only if ground truth is available)")
    parser.add_argument("--n_images", type=int, required=False, default=None,
                       help="Number of images/groups to process. Interpretation depends on gridsize: "
                            "gridsize=1 means individual images, gridsize>1 means number of groups")
    parser.add_argument("--n_subsample", type=int, required=False, default=None,
                       help="Number of images to subsample from test data (independent control). "
                            "When provided, controls data selection separately from grouping.")
    parser.add_argument("--subsample_seed", type=int, required=False, default=None,
                       help="Random seed for reproducible subsampling")
    parser.add_argument("--phase_vmin", type=float, required=False, default=None,
                       help="Minimum value for phase color scale (default: auto)")
    parser.add_argument("--phase_vmax", type=float, required=False, default=None,
                       help="Maximum value for phase color scale (default: auto)")
    return parser.parse_args()

def interpret_sampling_parameters(config: InferenceConfig) -> tuple:
    """
    Interpret sampling parameters for inference based on gridsize and user input.
    
    This function determines the actual values for n_subsample and n_images based on:
    1. If n_subsample is provided: use it for subsampling, n_images for grouping
    2. Otherwise: use n_images for legacy behavior
    
    Args:
        config: Inference configuration with sampling parameters
        
    Returns:
        tuple: (n_subsample, n_images, interpretation_message)
    """
    gridsize = config.model.gridsize
    
    # Case 1: Independent control with n_subsample
    if config.n_subsample is not None:
        n_subsample = config.n_subsample
        n_images = config.n_images if config.n_images is not None else config.n_subsample
        
        if gridsize == 1:
            message = (f"Independent sampling control: subsampling {n_subsample} images, "
                      f"using {n_images} for inference")
        else:
            total_from_groups = n_images * gridsize * gridsize
            message = (f"Independent sampling control: subsampling {n_subsample} images, "
                      f"creating {n_images} groups (approx {total_from_groups} patterns from groups)")
        
        return n_subsample, n_images, message
    
    # Case 2: Legacy behavior - n_images controls both
    else:
        if config.n_images is not None:
            # User specified n_images
            if gridsize == 1:
                n_subsample = config.n_images
                n_images = config.n_images
                message = f"Legacy mode: using {n_images} individual images (gridsize=1)"
            else:
                # For gridsize > 1, interpret as groups
                n_subsample = None  # Use full dataset for subsampling
                n_images = config.n_images
                total_patterns = n_images * gridsize * gridsize
                message = (f"Legacy mode: --n-images={n_images} refers to neighbor groups "
                          f"(gridsize={gridsize}, approx {total_patterns} patterns)")
        else:
            # No n_images specified - use full dataset
            n_subsample = None
            n_images = None
            message = "Using full dataset for inference"
        
        return n_subsample, n_images, message

def setup_inference_configuration(args: argparse.Namespace, yaml_path: Optional[str]) -> InferenceConfig:
    """
    Correctly sets up inference configuration by prioritizing YAML file settings.
    """
    from ptycho.config.config import load_yaml_config

    # Start with default ModelConfig values
    model_defaults = {f.name: f.default for f in fields(ModelConfig)}
    
    # Load and merge YAML config if provided
    if yaml_path:
        print(f"Loading configuration from YAML: {yaml_path}")
        yaml_data = load_yaml_config(Path(yaml_path))
        
        # The YAML might have a nested 'model' structure
        model_yaml_config = yaml_data.get('model', {})
        
        # Update defaults with YAML values
        model_defaults.update(model_yaml_config)
        print(f"Loaded gridsize={model_defaults.get('gridsize')} from config.")

    # Create the final ModelConfig object
    final_model_config = ModelConfig(**model_defaults)

    # Create the InferenceConfig object with n_images and n_subsample support
    inference_config = InferenceConfig(
        model=final_model_config,
        model_path=Path(args.model_path),
        test_data_file=Path(args.test_data),
        n_images=args.n_images,
        n_subsample=args.n_subsample,
        subsample_seed=args.subsample_seed,
        debug=args.debug,
        output_dir=Path(args.output_dir)
    )
    
    validate_inference_config(inference_config)
    print(f"Final inference config - gridsize: {inference_config.model.gridsize}")
    return inference_config


def perform_inference(model: tf.keras.Model, test_data: RawData, config: dict, K: int, nsamples: int) -> tuple:
    """
    Perform inference using the loaded model and test data.

    Args:
        model (tf.keras.Model): The loaded TensorFlow model.
        test_data (RawData): The RawData object containing test data.
        config (dict): The model's configuration dictionary.
        K (int): Number of nearest neighbors for grouped data generation.
        nsamples (int): Number of samples for grouped data generation.

    Returns:
        tuple: (np.ndarray, np.ndarray, np.ndarray, np.ndarray) - Reconstructed amplitude, 
               reconstructed phase, ePIE amplitude, and ePIE phase.

    Raises:
        ValueError: If there's an error during inference.
    """
    from ptycho.nbutils import reconstruct_image, crop_to_non_uniform_region_with_buffer
    try:
        # The model loaded by the caller already contains the correct trained probe.
        # There is no need to set it again from the test data, as that would be
        # both misleading and ineffectual - the model's internal tf.Variable probe
        # is not affected by changes to the global configuration after loading.
        # [Removed: probe.set_probe_guess(None, test_data.probeGuess)]

        # Set random seeds
        tf.random.set_seed(45)
        np.random.seed(45)

        # Generate grouped data
        print(f"DEBUG: Using gridsize={config.get('gridsize', 'NOT_SET')} for data generation")
        test_dataset = test_data.generate_grouped_data(config['N'], K=K, nsamples=nsamples, gridsize=config.get('gridsize', 1))
        
        # Debug: check the shape of the generated data
        if 'diffraction' in test_dataset:
            print(f"DEBUG: Generated diffraction data shape: {test_dataset['diffraction'].shape}")
        if 'Y' in test_dataset and test_dataset['Y'] is not None:
            print(f"DEBUG: Generated Y data shape: {test_dataset['Y'].shape}")
        
        # Create PtychoDataContainer
        from ptycho import loader
        test_data_container = loader.load(lambda: test_dataset, test_data.probeGuess, which=None, create_split=False)
        
        # Debug: check the data container
        print(f"DEBUG: PtychoDataContainer shapes - X (diffraction): {test_data_container.X.shape}, Y: {test_data_container.Y.shape if test_data_container.Y is not None else 'None'}")
        
        # Perform reconstruction
        start_time = time.time()
        obj_tensor_full, global_offsets = reconstruct_image(test_data_container, diffraction_to_obj=model)
        reconstruction_time = time.time() - start_time
        print(f"Reconstruction completed in {reconstruction_time:.2f} seconds")

        # Process the reconstructed image
        from ptycho.tf_helper import reassemble_position
        obj_image = reassemble_position(obj_tensor_full, global_offsets, M=20)
        
        # Extract amplitude and phase
        reconstructed_amplitude = np.abs(obj_image)
        reconstructed_phase = np.angle(obj_image)

        # Check if ground truth object is available and valid
        has_ground_truth = False
        if hasattr(test_data, 'objectGuess') and test_data.objectGuess is not None:
            # Check if the object is all zeros or very close to zero
            if not np.allclose(test_data.objectGuess, 0, atol=1e-10):
                # Check if the object is uniform (all values are the same)
                obj_complex = test_data.objectGuess
                if not (np.allclose(obj_complex.real, obj_complex.real.flat[0], atol=1e-10) and 
                        np.allclose(obj_complex.imag, obj_complex.imag.flat[0], atol=1e-10)):
                    has_ground_truth = True
                    epie_phase = crop_to_non_uniform_region_with_buffer(np.angle(test_data.objectGuess), buffer=-20)
                    epie_amplitude = crop_to_non_uniform_region_with_buffer(np.abs(test_data.objectGuess), buffer=-20)
#                    epie_phase = np.angle(test_data.objectGuess)
#                    epie_amplitude = np.abs(test_data.objectGuess)
                    print(f"Ground truth available - ePIE amplitude shape: {epie_amplitude.shape}")
                    print(f"Ground truth available - ePIE phase shape: {epie_phase.shape}")
                else:
                    print("Ground truth object is uniform (all same value), skipping ground truth processing")
                    epie_phase = None
                    epie_amplitude = None
            else:
                print("Ground truth object is all zeros, skipping ground truth processing")
                epie_phase = None
                epie_amplitude = None
        else:
            print("No ground truth object available")
            epie_phase = None
            epie_amplitude = None

        print(f"Reconstructed amplitude shape: {reconstructed_amplitude.shape}")
        print(f"Reconstructed phase shape: {reconstructed_phase.shape}")

        return reconstructed_amplitude, reconstructed_phase, epie_amplitude, epie_phase

    except Exception as e:
        print(f"Error during inference: {str(e)}")
        raise ValueError(f"Error during inference: {str(e)}")

def save_comparison_plot(reconstructed_amplitude, reconstructed_phase, epie_amplitude, epie_phase, output_dir, phase_vmin=None, phase_vmax=None):
    """
    Save a comparison plot of reconstructed and ground truth images.
    
    Args:
        reconstructed_amplitude (np.ndarray): The reconstructed amplitude array
        reconstructed_phase (np.ndarray): The reconstructed phase array
        epie_amplitude (np.ndarray): The ground truth amplitude array or None
        epie_phase (np.ndarray): The ground truth phase array or None
        output_dir (str or Path): Directory to save the output images
    """
    try:
        # Ensure output directory exists
        os.makedirs(output_dir, exist_ok=True)
        
        # Squeeze any extra dimensions
        reconstructed_amplitude = np.squeeze(reconstructed_amplitude)
        reconstructed_phase = np.squeeze(reconstructed_phase)
        epie_amplitude = np.squeeze(epie_amplitude)
        epie_phase = np.squeeze(epie_phase)
        
        # Create the comparison figure with a smaller size
        fig, axs = plt.subplots(2, 2, figsize=(4, 4))
        
        # PtychoPINN phase
        im_pinn_phase = axs[0, 0].imshow(reconstructed_phase, cmap='gray', vmin=phase_vmin, vmax=phase_vmax)
        axs[0, 0].set_title('PtychoPINN Phase')
        fig.colorbar(im_pinn_phase, ax=axs[0, 0], fraction=0.046, pad=0.04)
        
        # ePIE phase
        im_epie_phase = axs[0, 1].imshow(epie_phase, cmap='gray', vmin=phase_vmin, vmax=phase_vmax)
        axs[0, 1].set_title('ePIE Phase')
        fig.colorbar(im_epie_phase, ax=axs[0, 1], fraction=0.046, pad=0.04)
        
        # PtychoPINN amplitude
        im_pinn_amp = axs[1, 0].imshow(reconstructed_amplitude, cmap='viridis')
        axs[1, 0].set_title('PtychoPINN Amplitude')
        fig.colorbar(im_pinn_amp, ax=axs[1, 0], fraction=0.046, pad=0.04)
        
        # ePIE amplitude
        im_epie_amp = axs[1, 1].imshow(epie_amplitude, cmap='viridis')
        axs[1, 1].set_title('ePIE Amplitude')
        fig.colorbar(im_epie_amp, ax=axs[1, 1], fraction=0.046, pad=0.04)
        
        # Remove axis ticks
        for ax in axs.flat:
            ax.set_xticks([])
            ax.set_yticks([])
        
        # Save the figure
        comparison_path = os.path.join(output_dir, "comparison_plot.png")
        plt.tight_layout()
        plt.savefig(comparison_path, dpi=300, bbox_inches='tight')
        plt.close()
        
        print(f"Comparison plot saved to: {comparison_path}")
        
    except Exception as e:
        print(f"Error saving comparison plot: {str(e)}")

def save_reconstruction_images(reconstructed_amplitude, reconstructed_phase, output_dir, phase_vmin=None, phase_vmax=None):
    """
    Save the reconstructed amplitude and phase as separate PNG files.
    
    Args:
        reconstructed_amplitude (np.ndarray): The reconstructed amplitude array
        reconstructed_phase (np.ndarray): The reconstructed phase array
        output_dir (str or Path): Directory to save the output images
    """
    try:
        # Ensure output directory exists
        os.makedirs(output_dir, exist_ok=True)
        
        # Squeeze any extra dimensions
        reconstructed_amplitude = np.squeeze(reconstructed_amplitude)
        reconstructed_phase = np.squeeze(reconstructed_phase)
        
        print(f"Amplitude array shape: {reconstructed_amplitude.shape}")
        print(f"Phase array shape: {reconstructed_phase.shape}")
        
        # Save amplitude image
        amplitude_path = os.path.join(output_dir, "reconstructed_amplitude.png")
        plt.figure(figsize=(8, 8))
        plt.imshow(reconstructed_amplitude, cmap='gray')
        plt.colorbar()
        plt.savefig(amplitude_path)
        plt.close()
        
        # Save phase image
        phase_path = os.path.join(output_dir, "reconstructed_phase.png")
        plt.figure(figsize=(8, 8))
        plt.imshow(reconstructed_phase, cmap='viridis', vmin=phase_vmin, vmax=phase_vmax)
        plt.colorbar()
        plt.savefig(phase_path)
        plt.close()
        
        print(f"Reconstructed amplitude saved to: {amplitude_path}")
        print(f"Reconstructed phase saved to: {phase_path}")
        
    except Exception as e:
        print(f"Error saving reconstruction images: {str(e)}")

def save_probe_visualization(test_data: RawData, output_path: str):
    """
    Generate and save the probe visualization.

    Args:
        test_data (RawData): The RawData object containing test data.
        output_path (str): Path to save the probe visualization.

    Raises:
        OSError: If there's an error creating the output directory or saving the image.
    """
    from ptycho.nbutils import probeshow
    try:
        # Ensure output directory exists
        os.makedirs(os.path.dirname(output_path), exist_ok=True)

        # Generate the probe visualization
        fig = probeshow(test_data.probeGuess, test_data)
        
        # Save the figure
        fig.savefig(output_path, dpi=300, bbox_inches='tight')
        plt.close(fig)

        print(f"Probe visualization saved to: {output_path}")

    except OSError as e:
        raise OSError(f"Error saving probe visualization: {str(e)}")


def main():
    """Main entry point for the ptychography inference script."""
    try:
        print("Starting ptychography inference script...")
        args = parse_arguments()
        config = setup_inference_configuration(args, args.config)
        
<<<<<<< HEAD
        # Interpret sampling parameters with new independent control support
        n_subsample, n_images, interpretation_message = interpret_sampling_parameters(config)
        print(interpretation_message)
        
        # Log warning if potentially problematic configuration
        if config.n_subsample is not None and config.model.gridsize > 1 and n_images is not None:
            min_required = n_images * config.model.gridsize * config.model.gridsize
            if n_subsample < min_required:
                print(f"WARNING: n_subsample ({n_subsample}) may be too small to create {n_images} "
                     f"groups of size {config.model.gridsize}². Consider increasing n_subsample to at least {min_required}")
        
=======
>>>>>>> 6383b5c0
        # Note: update_legacy_dict() removed - ModelManager.load_model() will restore
        # the authoritative configuration from the saved model artifact, making this
        # initial update redundant. The loaded model's params take precedence.

        # Load model using centralized function
        print("Loading model...")
        model, _ = load_inference_bundle(config.model_path)

        # Load test data with new independent sampling parameters
        print("Loading test data...")
        test_data = load_data(
            args.test_data,
            n_images=n_images,
            n_subsample=n_subsample,
            subsample_seed=config.subsample_seed
        )

        # Determine number of samples for inference based on loaded data
        gridsize = params.cfg.get('gridsize', 1)
        total_patterns = len(test_data.xcoords)
        
        if n_images is not None:
            # User specified number of images/groups (already interpreted above)
            if gridsize == 1:
                nsamples = min(n_images, total_patterns)
                print(f"Inference config: gridsize={gridsize}, using {nsamples} individual patterns")
            else:
                max_groups = total_patterns // (gridsize ** 2)
                nsamples = min(n_images, max_groups)
                if nsamples == 0:
                    nsamples = 1  # Minimum of 1 group
                print(f"Inference config: gridsize={gridsize}, using {nsamples} groups (≈{nsamples * gridsize**2} total patterns)")
        else:
            # Default behavior: use full dataset
            if gridsize == 1:
                nsamples = total_patterns
                print(f"Inference config: gridsize={gridsize}, using all {nsamples} individual patterns")
            else:
                nsamples = total_patterns // (gridsize ** 2)
                if nsamples == 0:
                    nsamples = 1  # Minimum of 1 group
                print(f"Inference config: gridsize={gridsize}, using {nsamples} groups (≈{nsamples * gridsize**2} total patterns)")

        # Perform inference
        print("Performing inference...")
        reconstructed_amplitude, reconstructed_phase, epie_amplitude, epie_phase = perform_inference(
            model, test_data, params.cfg, K=4, nsamples=nsamples)

        # Save separate reconstruction images
        print("Saving reconstruction images...")
        save_reconstruction_images(reconstructed_amplitude, reconstructed_phase, config.output_dir, 
                                  phase_vmin=args.phase_vmin, phase_vmax=args.phase_vmax)
        
        # Generate comparison plot if requested and ground truth is available
        if args.comparison_plot and epie_amplitude is not None and epie_phase is not None:
            print("Generating comparison plot...")
            save_comparison_plot(reconstructed_amplitude, reconstructed_phase, 
                                epie_amplitude, epie_phase, config.output_dir,
                                phase_vmin=args.phase_vmin, phase_vmax=args.phase_vmax)
        elif args.comparison_plot:
            print("Skipping comparison plot generation - ground truth not available")

        print("Inference process completed successfully.")
        sys.exit(0)
    except Exception as e:
        print(f"Script execution failed: {str(e)}")
        sys.exit(1)
    finally:
        print("Cleaning up resources...")
        tf.keras.backend.clear_session()

if __name__ == "__main__":
    main()<|MERGE_RESOLUTION|>--- conflicted
+++ resolved
@@ -423,21 +423,18 @@
         print("Starting ptychography inference script...")
         args = parse_arguments()
         config = setup_inference_configuration(args, args.config)
-        
-<<<<<<< HEAD
+
         # Interpret sampling parameters with new independent control support
         n_subsample, n_images, interpretation_message = interpret_sampling_parameters(config)
         print(interpretation_message)
-        
+
         # Log warning if potentially problematic configuration
         if config.n_subsample is not None and config.model.gridsize > 1 and n_images is not None:
             min_required = n_images * config.model.gridsize * config.model.gridsize
             if n_subsample < min_required:
                 print(f"WARNING: n_subsample ({n_subsample}) may be too small to create {n_images} "
                      f"groups of size {config.model.gridsize}². Consider increasing n_subsample to at least {min_required}")
-        
-=======
->>>>>>> 6383b5c0
+
         # Note: update_legacy_dict() removed - ModelManager.load_model() will restore
         # the authoritative configuration from the saved model artifact, making this
         # initial update redundant. The loaded model's params take precedence.
